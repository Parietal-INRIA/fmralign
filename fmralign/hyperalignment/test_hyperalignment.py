import numpy as np

from fmralign.alignment_methods import IndividualizedNeuralTuning as INT
from fmralign.fetch_example_data import (
    generate_dummy_searchlights,
    generate_dummy_signal,
)
<<<<<<< HEAD
from fmralign.hyperalignment.correlation import stimulus_correlation, tuning_correlation
=======
from fmralign.hyperalignment.correlation import (
    stimulus_correlation,
    tuning_correlation,
)
>>>>>>> 024884a0


def test_int_fit_predict():
    """Test if the outputs and arguments of the INT are the correct format,
    and if decomposition is working. Without proper searchlight input
    (ie all voxels are used)"""
    # Create random data
    X_train, X_test, S_true_first_part, S_true_second_part, _ = (
        generate_dummy_signal(
            n_subjects=7,
            n_timepoints=50,
            n_voxels=300,
            S_std=1,
            T_std=1,
            latent_dim=6,
            SNR=100,
            generative_method="custom",
            seed=0,
        )
    )

    # Testing without searchlights
    searchlights = [np.arange(300)]
    dists = [np.ones((300,))]

    # Test INT on the two parts of the data (ie different runs of the experiment)
    int1 = INT(n_components=6, searchlights=searchlights, dists=dists)
    int2 = INT(n_components=6, searchlights=searchlights, dists=dists)
    int1.fit(X_train)
    int2.fit(X_test)

    X_pred = int1.transform(X_test)
    # save individual components

    tuning_data_run_1 = int1.tuning_data
    tuning_data_run_2 = int2.tuning_data
    tuning_data_run_1 = np.array(tuning_data_run_1)
    tuning_data_run_2 = np.array(tuning_data_run_2)

    stimulus_run_1 = int1.shared_response
    S_estimated_second_part = int2.shared_response

    corr1 = tuning_correlation(tuning_data_run_1, tuning_data_run_2)
    corr2 = stimulus_correlation(stimulus_run_1.T, S_true_first_part.T)
    corr3 = stimulus_correlation(
        S_estimated_second_part.T, S_true_second_part.T
    )
    corr4 = tuning_correlation(X_pred, X_test)

    # Check that the correlation between the two parts of the data is high
    corr1_out = corr1 - np.diag(corr1)
    corr2_out = corr2 - np.diag(corr2)
    corr3_out = corr3 - np.diag(corr3)
    corr4_out = corr4 - np.diag(corr4)
    assert 3 * np.mean(corr1_out) < np.mean(np.diag(corr1))
    assert 3 * np.mean(corr2_out) < np.mean(np.diag(corr2))
    assert 3 * np.mean(corr3_out) < np.mean(np.diag(corr3))
    assert 3 * np.mean(corr4_out) < np.mean(np.diag(corr4))

    # Check that predicted components have the same shape as original data
    assert int1.tuning_data[0].shape == (6, int1.n_voxels)
    assert int2.tuning_data[0].shape == (6, int2.n_voxels)
    assert int1.shared_response.shape == (int1.n_time_points, 6)
    assert X_pred.shape == X_test.shape


def test_int_with_searchlight():
    """Test if the outputs and arguments of the INT are the correct format and
    if the decomposition is working, with searchlight input"""
    X_train, X_test, stimulus_train, stimulus_test, _ = generate_dummy_signal(
        n_subjects=5,
        n_timepoints=50,
        n_voxels=300,
        S_std=1,
        T_std=1,
        latent_dim=6,
        SNR=100,
        generative_method="custom",
        seed=0,
    )
    searchlights, dists = generate_dummy_searchlights(
        n_searchlights=10, n_voxels=30, radius=5, seed=0
    )

    # Test INT on the two parts of the data (ie different runs of the experiment)
    model1 = INT(
        n_components=6, searchlights=searchlights, dists=dists, radius=5
    )
    model2 = INT(
        n_components=6, searchlights=searchlights, dists=dists, radius=5
    )
    model1.fit(X_train)
    model2.fit(X_test)
    X_pred = model1.transform(X_test)

    tuning_data_run_1 = model1.tuning_data
    tuning_data_run_2 = model2.tuning_data
    tuning_data_run_1 = np.array(tuning_data_run_1)
    tuning_data_run_2 = np.array(tuning_data_run_2)

    stimulus_run_1 = model1.shared_response
    stimulus_run_2 = model2.shared_response

    corr1 = tuning_correlation(tuning_data_run_1, tuning_data_run_2)
    corr2 = stimulus_correlation(stimulus_run_1.T, stimulus_train.T)
    corr3 = stimulus_correlation(stimulus_run_2.T, stimulus_test.T)
    corr4 = tuning_correlation(X_pred, X_test)

    # Check that the correlation between the two parts of the data is high
    corr1_out = corr1 - np.diag(corr1)
    corr2_out = corr2 - np.diag(corr2)
    corr3_out = corr3 - np.diag(corr3)
    corr4_out = corr4 - np.diag(corr4)
    assert 3 * np.mean(corr1_out) < np.mean(np.diag(corr1))
    assert 3 * np.mean(corr2_out) < np.mean(np.diag(corr2))
    assert 3 * np.mean(corr3_out) < np.mean(np.diag(corr3))
    assert 3 * np.mean(corr4_out) < np.mean(np.diag(corr4))

    # Check that predicted components have the same shape as original data
    assert model1.tuning_data[0].shape == (6, model1.n_voxels)
    assert model2.tuning_data[0].shape == (6, model2.n_voxels)
    assert model1.shared_response.shape == (model1.n_time_points, 6)
    assert X_pred.shape == X_test.shape<|MERGE_RESOLUTION|>--- conflicted
+++ resolved
@@ -5,14 +5,7 @@
     generate_dummy_searchlights,
     generate_dummy_signal,
 )
-<<<<<<< HEAD
 from fmralign.hyperalignment.correlation import stimulus_correlation, tuning_correlation
-=======
-from fmralign.hyperalignment.correlation import (
-    stimulus_correlation,
-    tuning_correlation,
-)
->>>>>>> 024884a0
 
 
 def test_int_fit_predict():
