--- conflicted
+++ resolved
@@ -148,7 +148,6 @@
     parceled_data: ParceledData
         Transformed data
     """
-<<<<<<< HEAD
     transformed_data_list = []
     for i in range(len(estimators)):
         transformed_data_list.append(estimators[i].transform(parceled_data[i]))
@@ -159,17 +158,6 @@
         parceled_data.labels,
     )
     return parceled_data
-=======
-    unique_labels = np.unique(labels)
-    X_transform = np.zeros_like(X)
-
-    for i in range(len(unique_labels)):
-        label = unique_labels[i]
-        X_transform[:, labels == label] = estimators[i].transform(
-            X[:, labels == label]
-        )
-    return X_transform
->>>>>>> 024884a0
 
 
 def _remove_empty_labels(labels):
@@ -196,7 +184,6 @@
     pass
 
 
-<<<<<<< HEAD
 def _make_parcellation(imgs, clustering, n_pieces, masker, smoothing_fwhm=5, verbose=0):
     """Compute a parcellation of the data.
 
@@ -204,21 +191,6 @@
     regions of the brain in which alignment will be later applied. For
     alignment computational efficiency, regions should be of hundreds of
     voxels.
-=======
-def _make_parcellation(
-    imgs,
-    clustering_index,
-    clustering,
-    n_pieces,
-    masker,
-    smoothing_fwhm=5,
-    verbose=0,
-):
-    """
-    Use nilearn Parcellation class in our pipeline.
-    It is used to find local regions of the brain in which alignment will be later applied.
-    For alignment computational efficiency, regions should be of hundreds of voxels.
->>>>>>> 024884a0
 
     Parameters
     ----------
