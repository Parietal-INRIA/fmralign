--- conflicted
+++ resolved
@@ -147,12 +147,7 @@
             err.args += (errmsg,)
             raise err
 
-<<<<<<< HEAD
-        labels = _apply_mask_fmri(parcellation.labels_img_, masker.mask_img).astype(int)
-=======
         labels = apply_mask_fmri(parcellation.labels_img_, masker.mask_img_).astype(int)
-
->>>>>>> b207f612
 
     if verbose > 0:
         unique_labels, counts = np.unique(labels, return_counts=True)
