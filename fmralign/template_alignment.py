""" Module for functional template inference using functional alignment on Niimgs and
prediction of new subjects unseen images
"""
# Author: T. Bazeille, B. Thirion
# License: simplified BSD

from sklearn.base import BaseEstimator, TransformerMixin
import numpy as np
from joblib import Parallel, delayed
from sklearn.externals.joblib import Memory
from nilearn.image import index_img
from nilearn.input_data.masker_validation import check_embedded_nifti_masker
from fmralign.pairwise_alignment import PairwiseAlignment


def _rescaled_euclidean_mean(imgs, masker, scale_average=False):
    """ Make the Euclidian average of images

    Parameters
    ----------
    imgs: list of Niimgs
        Each img is 3D by default, but can also be 4D.
    masker: instance of NiftiMasker or MultiNiftiMasker
        Masker to be used on the data.
    scale_average: boolean
        If true, the returned average is scaled to have the average norm of imgs
        If false, it will usually have a smaller norm than initial average
        because noise will cancel across images

    Returns
    -------
    average_img: Niimg
        Average of imgs, with same shape as one img
    """
    masked_imgs = [masker.transform(img) for img in imgs]
    average_img = np.mean(masked_imgs, axis=0)
    scale = 1
    if scale_average:
        X_norm = 0
        for img in masked_imgs:
            X_norm += np.linalg.norm(img)
        X_norm /= len(masked_imgs)
        scale = X_norm / np.linalg.norm(average_img)
    average_img *= scale

    return masker.inverse_transform(average_img)


def _align_images_to_template(imgs, template, alignment_method,
                              n_pieces, clustering, n_bags, masker,
                              memory, memory_level, n_jobs, parallel_backend,
                              verbose):
    '''Convenience function : for a list of images, return the list
    of estimators (PairwiseAlignment instances) aligning each of them to a
    common target, the template. All arguments are used in PairwiseAlignment
    '''
    aligned_imgs = []
    for img in imgs:
        piecewise_estimator = \
            PairwiseAlignment(n_pieces=n_pieces,
                              alignment_method=alignment_method,
                              clustering=clustering, n_bags=n_bags,
                              mask=masker, memory=memory,
                              memory_level=memory_level,
                              n_jobs=n_jobs, parallel_backend=parallel_backend,
                              verbose=verbose)
        piecewise_estimator.fit(img, template)
        aligned_imgs.append(piecewise_estimator.transform(img))
    return aligned_imgs


def _create_template(imgs, n_iter, scale_template, alignment_method, n_pieces,
                     clustering, n_bags, masker, memory, memory_level,
                     n_jobs, parallel_backend, verbose):
    '''Create template through alternate minimization.  Compute iteratively :
        * T minimizing sum(||R_i X_i-T||) which is the mean of aligned images (RX_i)
        * align initial images to new template T
            (find transform R_i minimizing ||R_i X_i-T|| for each img X_i)


        Parameters
        ----------
        imgs: List of Niimg-like objects
           See http://nilearn.github.io/manipulating_images/input_output.html
           source data. Every img must have the same length (n_sample)
        scale_template: boolean
            If true, template is rescaled after each inference so that it keeps
            the same norm as the average of training images.
        n_iter: int
           Number of iterations in the alternate minimization. Each image is
           aligned n_iter times to the evolving template. If n_iter = 0,
           the template is simply the mean of the input images.
        All other arguments are the same are passed to PairwiseAlignment

        Returns
        -------
        template: list of 3D Niimgs of length (n_sample)
            Models the barycenter of input imgs
        template_history: list of list of 3D Niimgs
            List of the intermediate templates computed at the end of each iteration
    '''

    aligned_imgs = imgs
    template_history = []
    for iter in range(n_iter):
        template = _rescaled_euclidean_mean(
            aligned_imgs, masker, scale_template)
        if 0 < iter < n_iter - 1:
            template_history.append(template)
        aligned_imgs = _align_images_to_template(imgs, template,
                                                 alignment_method, n_pieces,
                                                 clustering, n_bags,
                                                 masker, memory, memory_level,
                                                 n_jobs, parallel_backend, verbose)

    return template, template_history


def _map_template_to_image(imgs, train_index, template, alignment_method,
                           n_pieces, clustering, n_bags, masker,
                           memory, memory_level, n_jobs, parallel_backend, verbose):
    '''Learn alignment operator from the template toward new images.

    Parameters
    ----------
    imgs: list of 3D Niimgs
        Target images to learn mapping from the template to a new subject
    train_index: list of int
        Matching index between imgs and the corresponding template images to use
        to learn alignment. len(train_index) must be equal to len(imgs)
    template: list of 3D Niimgs
        Learnt in a first step now used as source image
    All other arguments are the same are passed to PairwiseAlignment


    Returns
    -------
    mapping: instance of PairwiseAlignment class
        Alignment estimator fitted to align the template with the input images
    '''

    mapping_image = index_img(template, train_index)
    mapping = PairwiseAlignment(n_pieces=n_pieces,
                                alignment_method=alignment_method,
                                clustering=clustering,
                                n_bags=n_bags, mask=masker, memory=memory,
                                memory_level=memory_level,
                                n_jobs=n_jobs, parallel_backend=parallel_backend,
                                verbose=verbose)
    mapping.fit(mapping_image, imgs)
    return mapping


def _predict_from_template_and_mapping(template, test_index, mapping):
    """ From a template, and an alignment estimator, predict new contrasts

    Parameters
    ----------
    template: list of 3D Niimgs
        Learnt in a first step now used to predict some new data
    test_index:
        Index of the images not used to learn the alignment mapping and so
        predictable without overfitting
    mapping: instance of PairwiseAlignment class
        Alignment estimator that must have been fitted already

    Returns
    -------
    transformed_image: list of Niimgs
        Prediction corresponding to each template image with index in test_index
        once realigned to the new subjects
    """
    image_to_transform = index_img(template, test_index)
    transformed_image = mapping.transform(image_to_transform)
    return transformed_image


class TemplateAlignment(BaseEstimator, TransformerMixin):
    """
    Decompose the source images into regions and summarize subjects information \
    in a template, then use pairwise alignment to predict \
    new contrast for target subject.
    """

    def __init__(self, alignment_method="identity", n_pieces=1,
                 clustering='kmeans', scale_template=False,
                 n_iter=2, save_template=None, n_bags=1,
                 mask=None, smoothing_fwhm=None, standardize=None,
                 detrend=None, target_affine=None, target_shape=None,
                 low_pass=None, high_pass=None, t_r=None,
                 memory=Memory(cachedir=None), memory_level=0,
                 n_jobs=1, parallel_backend='threading', verbose=0):
        '''
        Parameters
        ----------
        alignment_method: string
            Algorithm used to perform alignment between X_i and Y_i :
            * either 'identity', 'scaled_orthogonal', 'ridge_cv', \
            'permutation', 'diagonal'
            * or an instance of one of alignment classes \
            (imported from functional_alignment.alignment_methods)
        n_pieces: int, optional (default = 1)
            Number of regions in which the data is parcellated for alignment.
            If 1 the alignment is done on full scale data.
<<<<<<< HEAD
            If >1, the voxels are clustered and alignment is performed \
            on each cluster applied to X and Y.
        clustering_method: string, optional (default = k_means)
            'k_means' or 'ward', method used for clustering of voxels
=======
            If > 1, the voxels are clustered and alignment is performed
                on each cluster applied to X and Y.
        clustering : string or 3D Niimg optional (default : kmeans)
            'kmeans', 'ward', 'rena' method used for clustering of voxels based
            on functional signal, passed to nilearn.regions.parcellations
            If 3D Niimg, image used as predefined clustering,
            n_bags and n_pieces are then ignored.
>>>>>>> b8bb9440
        scale_template: boolean, default False
            rescale template after each inference so that it keeps
            the same norm as the average of training images.
        n_iter: int
           number of iteration in the alternate minimization. Each img is
           aligned n_iter times to the evolving template. If n_iter = 0,
           the template is simply the mean of the input images.
        save_template: None or string(optional)
            If not None, path to which the template will be saved.
        n_bags: int, optional (default = 1)
            If 1 : one estimator is fitted.
            If >1 number of bagged parcellations and estimators used.
        mask: Niimg-like object, instance of NiftiMasker or \
                                MultiNiftiMasker, optional (default = None)
            Mask to be used on data. If an instance of masker is passed, \
            then its mask will be used. If no mask is given, \
            it will be computed automatically by a MultiNiftiMasker \
            with default parameters.
        smoothing_fwhm: float, optional (default = None)
            If smoothing_fwhm is not None, it gives the size in millimeters \
            of the spatial smoothing to apply to the signal.
        standardize: boolean, optional (default = None)
            If standardize is True, the time-series are centered and normed: \
            their variance is put to 1 in the time dimension.
        detrend: boolean, optional (default = None)
            This parameter is passed to nilearn.signal.clean. \
            Please see the related documentation for details
        target_affine: 3x3 or 4x4 matrix, optional (default = None)
            This parameter is passed to nilearn.image.resample_img. \
            Please see the related documentation for details.
        target_shape: 3-tuple of integers, optional (default = None)
            This parameter is passed to nilearn.image.resample_img. \
            Please see the related documentation for details.
        low_pass: None or float, optional (default = None)
            This parameter is passed to nilearn.signal.clean. \
            Please see the related documentation for details.
        high_pass: None or float, optional (default = None)
            This parameter is passed to nilearn.signal.clean. \
            Please see the related documentation for details.
        t_r: float, optional (default = None)
            This parameter is passed to nilearn.signal.clean. \
            Please see the related documentation for details.
        memory: instance of joblib.Memory or string (default = None)
            Used to cache the masking process and results of algorithms. \
            By default, no caching is done. If a string is given, it is the \
            path to the caching directory.
        memory_level: integer, optional (default = None)
            Rough estimator of the amount of memory used by caching. \
            Higher value means more memory for caching.
        n_jobs: integer, optional (default = 1)
            The number of CPUs to use to do the computation. -1 means \
            'all CPUs', -2 'all CPUs but one', and so on.
        parallel_backend: str, ParallelBackendBase instance, None (default = 'threading')
            Specify the parallelization backend implementation. For more \
            informations see joblib.Parallel documentation
        verbose: integer, optional (default = 0)
            Indicate the level of verbosity. By default, nothing is printed.
        '''
        self.template = None
        self.template_history = None
        self.alignment_method = alignment_method
        self.n_pieces = n_pieces
        self.clustering = clustering
        self.n_iter = n_iter
        self.scale_template = scale_template
        self.save_template = save_template
        self.n_bags = n_bags
        self.mask = mask
        self.smoothing_fwhm = smoothing_fwhm
        self.standardize = standardize
        self.detrend = detrend
        self.target_affine = target_affine
        self.target_shape = target_shape
        self.low_pass = low_pass
        self.high_pass = high_pass
        self.t_r = t_r
        self.memory = memory
        self.memory_level = memory_level
        self.n_jobs = n_jobs
        self.parallel_backend = parallel_backend
        self.verbose = verbose

    def fit(self, imgs):
        """
        Learn a template from source images, using alignment.

        Parameters
        ----------
        imgs: List of Niimg-like objects
            Source subjects data. Every img must have the same length (number of sample).

        Returns
        -------
        self

        Attributes
        ----------
        self.template: 4D Niimg object of same shape as one img.

        """
        self.masker_ = check_embedded_nifti_masker(self)
        self.masker_.n_jobs = self.n_jobs  # self.n_jobs
        # Avoid warning with imgs != None
        # if masker_ has been provided a mask_img
        if self.masker_.mask_img is None:
            self.masker_.fit(imgs)
        else:
            self.masker_.fit()

        self.template, self.template_history = \
            _create_template(imgs, self.n_iter, self.scale_template,
                             self.alignment_method, self.n_pieces,
                             self.clustering, self.n_bags,
                             self.masker_, self.memory, self.memory_level,
                             self.n_jobs, self.parallel_backend, self.verbose)
        if self.save_template is not None:
            self.template.to_filename(self.save_template)

    def transform(self, imgs, train_index, test_index):
        """ Learn alignment between new subject and template calculated during fit,
        then predicts other conditions for this new subject.
        Alignment is learnt between imgs and conditions in the template indexed by train_index.
        Prediction correspond to conditions in the template index by test_index.

        Parameters
        ----------
        imgs: List of 3D Niimg-like objects
            Target subjects known data. Every img must have length (number of sample) train_index.
        train_index: list of ints
            Indexes of the 3D samples used to map each img to the template.
            Every index should be smaller than the number of images in the template.
        test_index: list of ints
            Indexes of the 3D samples to predict from the template and the mapping.
            Every index should be smaller than the number of images in the template.


        Returns
        -------
        predicted_imgs: List of 3D Niimg-like objects
            Target subjects predicted data. Each Niimg has the same length as the list test_index

        """
        template_length = self.template.shape[-1]
        if not (all(i < template_length for i in test_index) and all(
                i < template_length for i in train_index)):
            raise ValueError(
                f"Template has {template_length} images but you provided a greater index in train_index or test_index.")

        fitted_mappings = Parallel(self.n_jobs, backend=self.parallel_backend,
                                   verbose=self.verbose)(
            delayed(_map_template_to_image)
            (img, train_index, self.template, self.alignment_method,
             self.n_pieces, self.clustering, self.n_bags, self.masker_,
             self.memory, self.memory_level, self.n_jobs, self.parallel_backend,
             self.verbose
             ) for img in imgs
        )

        predicted_imgs = Parallel(self.n_jobs, backend=self.parallel_backend,
                                  verbose=self.verbose)(
            delayed(_predict_from_template_and_mapping)
            (self.template, test_index, mapping) for mapping in fitted_mappings
        )
        return predicted_imgs

    # Make inherited function harmless
    def fit_transform(self):
        """Parent method not applicable here. Will raise AttributeError if called.
        """
        raise AttributeError(
            "type object 'PairwiseAlignment' has no attribute 'fit_transform'")<|MERGE_RESOLUTION|>--- conflicted
+++ resolved
@@ -202,12 +202,6 @@
         n_pieces: int, optional (default = 1)
             Number of regions in which the data is parcellated for alignment.
             If 1 the alignment is done on full scale data.
-<<<<<<< HEAD
-            If >1, the voxels are clustered and alignment is performed \
-            on each cluster applied to X and Y.
-        clustering_method: string, optional (default = k_means)
-            'k_means' or 'ward', method used for clustering of voxels
-=======
             If > 1, the voxels are clustered and alignment is performed
                 on each cluster applied to X and Y.
         clustering : string or 3D Niimg optional (default : kmeans)
@@ -215,7 +209,6 @@
             on functional signal, passed to nilearn.regions.parcellations
             If 3D Niimg, image used as predefined clustering,
             n_bags and n_pieces are then ignored.
->>>>>>> b8bb9440
         scale_template: boolean, default False
             rescale template after each inference so that it keeps
             the same norm as the average of training images.
