import numpy as np
from sklearn.utils.testing import assert_array_almost_equal, assert_greater
from scipy.linalg import orthogonal_procrustes
from fmralign.alignment_methods import scaled_procrustes, \
    optimal_permutation, _voxelwise_signal_projection
from fmralign.alignment_methods import Identity, DiagonalAlignment, Hungarian,\
    ScaledOrthogonalAlignment, RidgeAlignment, OptimalTransportAlignment
from fmralign.tests.utils import assert_class_align_better_than_identity, \
    zero_mean_coefficient_determination


def test_scaled_procrustes_algorithmic():
    '''Test Scaled procrustes'''
    X = np.random.randn(10, 20)
    Y = np.zeros_like(X)
    R = np.eye(X.shape[1])
    R_test, _ = scaled_procrustes(X, Y)
    assert_array_almost_equal(R, R_test.toarray())

    '''Test if scaled_procrustes basis is orthogonal'''
    X = np.random.rand(3, 4)
    X = X - X.mean(axis=1, keepdims=True)

    Y = np.random.rand(3, 4)
    Y = Y - Y.mean(axis=1, keepdims=True)

    R, _ = scaled_procrustes(X.T, Y.T)
    assert_array_almost_equal(R.dot(R.T), np.eye(R.shape[0]))
    assert_array_almost_equal(R.T.dot(R), np.eye(R.shape[0]))

    ''' Test if it sticks to scipy scaled procrustes in a simple case'''
    X = np.random.rand(4, 4)
    Y = np.random.rand(4, 4)

    R, _ = scaled_procrustes(X, Y)
    R_s, _ = orthogonal_procrustes(Y, X)
    assert_array_almost_equal(R.T, R_s)

    '''Test that primal and dual give same results'''
    # number of samples n , number of voxels p
    n, p = 100, 20
    X = np.random.randn(n, p)
    Y = np.random.randn(n, p)
    R1, s1 = scaled_procrustes(X, Y, scaling=True, primal=True)
    R_s, _ = orthogonal_procrustes(Y, X)
    R2, s2 = scaled_procrustes(X, Y, scaling=True, primal=False)
    assert_array_almost_equal(R1, R2)
    assert_array_almost_equal(R2, R_s.T)
    n, p = 20, 100
    X = np.random.randn(n, p)
    Y = np.random.randn(n, p)
    R1, s1 = scaled_procrustes(X, Y, scaling=True, primal=True)
    R_s, _ = orthogonal_procrustes(Y, X)
    R2, s2 = scaled_procrustes(X, Y, scaling=True, primal=False)
    assert_array_almost_equal(s1 * X.dot(R1), s2 * X.dot(R2))


def test_scaled_procrustes_on_simple_exact_cases():
    '''Orthogonal Matrix'''
    v = 10
    k = 10
    rnd_matrix = np.random.rand(v, k)
    R, _ = np.linalg.qr(rnd_matrix)
    X = np.random.rand(10, 20)
    X = X - X.mean(axis=1, keepdims=True)
    Y = R.dot(X)
    R_test, _ = scaled_procrustes(X.T, Y.T)
    assert_array_almost_equal(R_test.T, R)

    '''Scaled Matrix'''
    X = np.array([[1., 2., 3., 4.],
                  [5., 3., 4., 6.],
                  [7., 8., -5., -2.]])

    X = X - X.mean(axis=1, keepdims=True)

    Y = 2 * X
    Y = Y - Y.mean(axis=1, keepdims=True)

    assert_array_almost_equal(
        scaled_procrustes(X.T, Y.T, scaling=True)[0], np.eye(3))
    assert_array_almost_equal(scaled_procrustes(X.T, Y.T, scaling=True)[1], 2)

    '''3D Rotation'''
    R = np.array([[1., 0., 0.], [0., np.cos(1), -np.sin(1)],
                  [0., np.sin(1), np.cos(1)]])
    X = np.random.rand(3, 4)
    X = X - X.mean(axis=1, keepdims=True)
    Y = R.dot(X)

    R_test, _ = scaled_procrustes(X.T, Y.T)
    assert_array_almost_equal(
        R.dot(np.array([0., 1., 0.])),
        np.array([0., np.cos(1), np.sin(1)])
    )
    assert_array_almost_equal(
        R.dot(np.array([0., 0., 1.])),
        np.array([0., -np.sin(1), np.cos(1)])
    )
    assert_array_almost_equal(R, R_test.T)

    '''Test Scaled_Orthogonal_Alignment on an exact case'''
    ortho_al = ScaledOrthogonalAlignment(scaling=False)
    ortho_al.fit(X.T, Y.T)
    assert_array_almost_equal(
        ortho_al.transform(X.T),
        Y.T)


def test_optimal_permutation_on_translation_case():
    ''' Test optimal permutation method'''
    X = np.array([[1., 4., 10], [1.5, 5, 10], [1, 5, 11], [1, 5.5, 8]]).T
    # translate the data matrix along features axis (voxels are permutated)
    Y = np.roll(X, 2, axis=1)

    opt = optimal_permutation(X, Y).toarray()
    assert_array_almost_equal(opt.dot(X.T).T, Y)

    U = np.vstack([X.T, 2 * X.T])
    V = np.roll(U, 4, axis=1)

    opt = optimal_permutation(U, V).toarray()
    assert_array_almost_equal(opt.dot(U.T).T, V)


<<<<<<< HEAD
=======
def test_projection_coefficients():
    n_samples = 4
    n_features = 6
    A = np.random.rand(n_samples, n_features)
    C = []
    for i, a in enumerate(A):
        C.append((i + 1) * a)
    c = _voxelwise_signal_projection(A, C, 2)
    assert_array_almost_equal(c, [i + 1 for i in range(n_samples)])


>>>>>>> e680bc45
def test_all_classes_R_and_pred_shape_and_better_than_identity():
    from scipy.sparse.csc import csc_matrix
    '''Test all classes on random case'''

    for n_samples, n_features in [(100, 20), (20, 100)]:
        X = np.random.randn(n_samples, n_features)
        Y = np.random.randn(n_samples, n_features)
        id = Identity()
        id.fit(X, Y)
<<<<<<< HEAD
        assert_array_almost_equal(X, id.transform(X))
        identity_baseline_score = zero_mean_coefficient_determination(
            Y, X)
        for algo in [RidgeAlignment(), ScaledOrthogonalAlignment(), OptimalTransportAlignment(), Hungarian()]:
            print(algo)
            algo.fit(X, Y)
            # test that permutation matrix is of shape (20, 20) except for Ridge
=======
        identity_baseline_score = zero_mean_coefficient_determination(Y, X)
        assert_array_almost_equal(X, id.transform(X))
        for algo in [RidgeAlignment(), ScaledOrthogonalAlignment(),
                     ScaledOrthogonalAlignment(scaling=False),
                     OptimalTransportAlignment(),
                     Hungarian(), DiagonalAlignment()]:
            print(algo)
            algo.fit(X, Y)
            # test that permutation matrix shape is (20, 20) except for Ridge
>>>>>>> e680bc45
            if type(algo.R) == csc_matrix:
                R = algo.R.toarray()
                assert(R.shape == (n_features, n_features))
            elif type(algo) != RidgeAlignment:
                R = algo.R
                assert(R.shape == (n_features, n_features))
            # test pred shape and loss improvement compared to identity
            X_pred = algo.transform(X)
            assert(X_pred.shape == X.shape)
            algo_score = zero_mean_coefficient_determination(
                Y, X_pred)
            assert_greater(algo_score, identity_baseline_score)<|MERGE_RESOLUTION|>--- conflicted
+++ resolved
@@ -123,8 +123,6 @@
     assert_array_almost_equal(opt.dot(U.T).T, V)
 
 
-<<<<<<< HEAD
-=======
 def test_projection_coefficients():
     n_samples = 4
     n_features = 6
@@ -136,7 +134,6 @@
     assert_array_almost_equal(c, [i + 1 for i in range(n_samples)])
 
 
->>>>>>> e680bc45
 def test_all_classes_R_and_pred_shape_and_better_than_identity():
     from scipy.sparse.csc import csc_matrix
     '''Test all classes on random case'''
@@ -146,15 +143,6 @@
         Y = np.random.randn(n_samples, n_features)
         id = Identity()
         id.fit(X, Y)
-<<<<<<< HEAD
-        assert_array_almost_equal(X, id.transform(X))
-        identity_baseline_score = zero_mean_coefficient_determination(
-            Y, X)
-        for algo in [RidgeAlignment(), ScaledOrthogonalAlignment(), OptimalTransportAlignment(), Hungarian()]:
-            print(algo)
-            algo.fit(X, Y)
-            # test that permutation matrix is of shape (20, 20) except for Ridge
-=======
         identity_baseline_score = zero_mean_coefficient_determination(Y, X)
         assert_array_almost_equal(X, id.transform(X))
         for algo in [RidgeAlignment(), ScaledOrthogonalAlignment(),
@@ -164,7 +152,6 @@
             print(algo)
             algo.fit(X, Y)
             # test that permutation matrix shape is (20, 20) except for Ridge
->>>>>>> e680bc45
             if type(algo.R) == csc_matrix:
                 R = algo.R.toarray()
                 assert(R.shape == (n_features, n_features))
