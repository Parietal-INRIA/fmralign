--- conflicted
+++ resolved
@@ -132,7 +132,6 @@
     return data, masker, labels
 
 
-<<<<<<< HEAD
 def _make_mesh():
     """Create a sample mesh with two parts: left and right, and total of
     9 vertices and 10 faces.
@@ -177,9 +176,9 @@
         ) * 10**i
         data[key] = data_part.T
     return SurfaceImage(mesh, data)
-=======
+
+
 def sample_subjects_data(n_subjects=3):
     """Sample data in one parcel for n_subjects"""
     subjects_data = [np.random.rand(10, 20) for _ in range(n_subjects)]
     return subjects_data
->>>>>>> 51b01ffc
