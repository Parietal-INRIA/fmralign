[build-system]
requires = ["hatchling", "hatch-vcs"]
build-backend = "hatchling.build"

[project]
name = "fmralign"
description = "Functional alignment for fMRI"
readme = "README.md"
requires-python = ">=3.9"
license = { file="LICENSE" }
authors = [
  { name="Elizabeth DuPre", email="emd222@cornell.edu" },
  { name="Thomas Bazeille"},
  { name="Bertrand Thirion"},
]
classifiers = [
  "Programming Language :: Python :: 3",
]
dependencies = [
    "numpy",
    "pandas",
    "matplotlib",
    "scikit-learn",
    "joblib",
    "scipy",
    "nibabel",
<<<<<<< HEAD
    "nilearn@git+https://github.com/nilearn/nilearn#egg=1b11edf5789813d20995e7744bc58f3a2b6bc4ea",
    "POT",
    "fastsrm"
=======
    "nilearn>=0.10.2",
    "POT"
>>>>>>> f7dfcadc
]
dynamic = ["version"]

[project.optional-dependencies]
# To use JAX-accelerated Optimal Transport
jax = ["jax", "ott-jax > 0.3.0"]
# For building the documentation
doc = [
  "coverage",
  "myst-parser",
  "numpydoc",
  "ruamel.yaml",
  "sphinx",
  "sphinx-copybutton",
  "sphinx-design",
  "sphinx-gallery",
  "sphinxcontrib-bibtex",
  "sphinxext-opengraph",
]
# For running unit and docstring tests
test = [
  "coverage",
  "pytest>=6.0.0",
  "pytest-cov",
]
# Useful for development
dev = [
  "fmralign[jax,doc,test]",
  "isort",
  "flynt",
  "black",
  "flake8",
  "flake8-use-fstring",
]

[tool.isort]
profile = "black"

[tool.hatch.version]
source = "vcs"

[tool.hatch.build.hooks.vcs]
version-file = "fmralign/_version.py"

[tool.hatch.metadata]
allow-direct-references = true<|MERGE_RESOLUTION|>--- conflicted
+++ resolved
@@ -24,14 +24,9 @@
     "joblib",
     "scipy",
     "nibabel",
-<<<<<<< HEAD
-    "nilearn@git+https://github.com/nilearn/nilearn#egg=1b11edf5789813d20995e7744bc58f3a2b6bc4ea",
+    "nilearn>=0.10.2",
     "POT",
     "fastsrm"
-=======
-    "nilearn>=0.10.2",
-    "POT"
->>>>>>> f7dfcadc
 ]
 dynamic = ["version"]
 
