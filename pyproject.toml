--- conflicted
+++ resolved
@@ -24,11 +24,7 @@
     "joblib",
     "scipy",
     "nibabel",
-<<<<<<< HEAD
-    "nilearn>=0.10.2",
-=======
     "nilearn>=0.10.3",
->>>>>>> b207f612
     "POT",
     "fastsrm"
 ]
